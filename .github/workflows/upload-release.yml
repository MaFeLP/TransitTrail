name: 'Publish Release Assets'

on:
  workflow_dispatch:

jobs:
  # Build and upload release artifacts
  build-tauri:
    name: "Build the application for different architectures"
    permissions:
      contents: write
    strategy:
      fail-fast: false
      matrix:
        include:
          - build: linux
            os: ubuntu-latest
            arch: x86_64
            target: x86_64-unknown-linux-gnu
          - build: macos
            os: macos-latest
            arch: x86_64
            target: x86_64-apple-darwin
# Not working currently?
#          - buid: macos
#            os: macos-latest
#            arch: aarch64
#            target: aarch64-apple-darwin
          - build: windows
            os: windows-latest
            arch: x86_64
            target: x86_64-pc-windows-msvc

    runs-on: ${{ matrix.os }}
    steps:
      - uses: actions/checkout@v3

      - uses: pnpm/action-setup@v2
        with:
          version: 8
          run_install: true

      - name: install dependencies (ubuntu only)
        if: matrix.os == 'ubuntu-latest'
        run: |
          sudo apt-get update
          sudo apt-get install -y libgtk-3-dev libwebkit2gtk-4.0-dev libappindicator3-dev librsvg2-dev patchelf
      
      - uses: tauri-apps/tauri-action@v0
        id: tauri
<<<<<<< HEAD

      # Hacky workaround to upload files from given bundles in tauri
      - name: "Format artifact paths"
        shell: python
        run: |
          paths = ${{ steps.tauri.outputs.artifactPaths }}
          with open("paths.txt", 'w') as f:
            f.write('"' + '" "'.join(paths) + '"')

      - name: "Upload release artifacts"
        if: matrix.platform != 'windows-latest'
        env:
          GH_TOKEN: ${{ github.token }}
        run: |
          find src-tauri/target/release/bundle/
          gh release upload "${{ github.event.release.tag_name }}" $(find src-tauri/target/release/bundle/ -name '*.dmg' -or -name '*.app' -or -name '*.AppImage' -or -name '*.deb')

      - name: "Upload release artifacts (windows)"
        if: matrix.platform == 'windows-latest'
        env:
          GH_TOKEN: ${{ github.token }}
        run: |
          Get-ChildItem src-tauri\\target\\release\\bundle -Recurse
          gh release upload "${{ github.event.release.tag_name }}" (Get-ChildItem src-tauri\\target\\release\\bundle -Filter '*.msi' -Recurse).FullName
          gh release upload "${{ github.event.release.tag_name }}" (Get-ChildItem src-tauri\\target\\release\\bundle -Filter '*.exe' -Recurse).FullName

  # Build and upload the documentation artifacts
  build-documentation:
    name: "Build the documentation PDFs"
    permissions:
      contents: write
    runs-on: ubuntu-latest
    steps:
      - uses: actions/checkout@v3

      - name: "Setup typst"
        run: |
          wget "https://github.com/typst/typst/releases/download/$(gh api 'https://api.github.com/repos/typst/typst/releases/latest' | jq -r '.tag_name')/typst-x86_64-unknown-linux-musl.tar.xz"
          tar xf typst-x86_64-unknown-linux-musl.tar.xz
          mv typst-x86_64-unknown-linux-musl/typst /tmp/typst
          rm -r typst-x86_64-unknown-linux-musl*
        env:
          GH_TOKEN: ${{ github.token }}
      
      - name: "Build Introduction"
        working-directory: "docs"
        run: |
          /tmp/typst compile introduction.typ

      - name: "Build Conclusion"
        working-directory: "docs"
        run: |
          /tmp/typst compile conclusion.typ

      - name: "Upload documentation artifacts"
        env:
          GH_TOKEN: ${{ github.token }}
        run: |
          gh release upload "${{ github.event.release.tag_name }}" LICENSE.md docs/conclusion.pdf docs/introduction.pdf
=======
        env:
          GITHUB_TOKEN: ${{ github.token }}
        with:
          tagName: v__VERSION__
          releaseName: v__VERSION__
          releaseBody: 'CHANGE ME'
          releaseDraft: true
          prerelease: false
>>>>>>> a807ef19
<|MERGE_RESOLUTION|>--- conflicted
+++ resolved
@@ -45,70 +45,9 @@
         run: |
           sudo apt-get update
           sudo apt-get install -y libgtk-3-dev libwebkit2gtk-4.0-dev libappindicator3-dev librsvg2-dev patchelf
-      
+
       - uses: tauri-apps/tauri-action@v0
         id: tauri
-<<<<<<< HEAD
-
-      # Hacky workaround to upload files from given bundles in tauri
-      - name: "Format artifact paths"
-        shell: python
-        run: |
-          paths = ${{ steps.tauri.outputs.artifactPaths }}
-          with open("paths.txt", 'w') as f:
-            f.write('"' + '" "'.join(paths) + '"')
-
-      - name: "Upload release artifacts"
-        if: matrix.platform != 'windows-latest'
-        env:
-          GH_TOKEN: ${{ github.token }}
-        run: |
-          find src-tauri/target/release/bundle/
-          gh release upload "${{ github.event.release.tag_name }}" $(find src-tauri/target/release/bundle/ -name '*.dmg' -or -name '*.app' -or -name '*.AppImage' -or -name '*.deb')
-
-      - name: "Upload release artifacts (windows)"
-        if: matrix.platform == 'windows-latest'
-        env:
-          GH_TOKEN: ${{ github.token }}
-        run: |
-          Get-ChildItem src-tauri\\target\\release\\bundle -Recurse
-          gh release upload "${{ github.event.release.tag_name }}" (Get-ChildItem src-tauri\\target\\release\\bundle -Filter '*.msi' -Recurse).FullName
-          gh release upload "${{ github.event.release.tag_name }}" (Get-ChildItem src-tauri\\target\\release\\bundle -Filter '*.exe' -Recurse).FullName
-
-  # Build and upload the documentation artifacts
-  build-documentation:
-    name: "Build the documentation PDFs"
-    permissions:
-      contents: write
-    runs-on: ubuntu-latest
-    steps:
-      - uses: actions/checkout@v3
-
-      - name: "Setup typst"
-        run: |
-          wget "https://github.com/typst/typst/releases/download/$(gh api 'https://api.github.com/repos/typst/typst/releases/latest' | jq -r '.tag_name')/typst-x86_64-unknown-linux-musl.tar.xz"
-          tar xf typst-x86_64-unknown-linux-musl.tar.xz
-          mv typst-x86_64-unknown-linux-musl/typst /tmp/typst
-          rm -r typst-x86_64-unknown-linux-musl*
-        env:
-          GH_TOKEN: ${{ github.token }}
-      
-      - name: "Build Introduction"
-        working-directory: "docs"
-        run: |
-          /tmp/typst compile introduction.typ
-
-      - name: "Build Conclusion"
-        working-directory: "docs"
-        run: |
-          /tmp/typst compile conclusion.typ
-
-      - name: "Upload documentation artifacts"
-        env:
-          GH_TOKEN: ${{ github.token }}
-        run: |
-          gh release upload "${{ github.event.release.tag_name }}" LICENSE.md docs/conclusion.pdf docs/introduction.pdf
-=======
         env:
           GITHUB_TOKEN: ${{ github.token }}
         with:
@@ -117,4 +56,3 @@
           releaseBody: 'CHANGE ME'
           releaseDraft: true
           prerelease: false
->>>>>>> a807ef19
