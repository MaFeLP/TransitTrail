[package]
name = "final-project"
version = "0.0.0"
description = "A Tauri App"
authors = ["you"]
license = ""
repository = ""
edition = "2021"

# See more keys and their definitions at https://doc.rust-lang.org/cargo/reference/manifest.html

[build-dependencies]
tauri-build = { version = "1.3", features = [] }

[dependencies]
<<<<<<< HEAD
markdown = "1.0.0-alpha.9"
serde = { version = "1.0", features = ["derive"] }
serde_json = "1.0"
tauri = { version = "1.3", features = ["dialog-message", "notification-all", "shell-open"] }
toml = "0.7.3"
=======
log = "^0.4"
markdown = "1.0.0-alpha.9"
serde = { version = "1.0", features = ["derive"] }
serde_json = "1.0"
tauri = { version = "1.3", features = ["dialog-confirm", "dialog-message", "notification-all", "shell-open"] }
tauri-plugin-log = { git = "https://github.com/tauri-apps/plugins-workspace", branch = "v1" }
tokio = { version = "1.28.2", features = ["full"] }
toml = "0.7"
>>>>>>> 712300bf
transit-api-client = { path = "../transit-api-client" }
time = "0.3.15"

[features]
# this feature is used for production builds or when `devPath` points to the filesystem
# DO NOT REMOVE!!
custom-protocol = ["tauri/custom-protocol"]<|MERGE_RESOLUTION|>--- conflicted
+++ resolved
@@ -13,13 +13,6 @@
 tauri-build = { version = "1.3", features = [] }
 
 [dependencies]
-<<<<<<< HEAD
-markdown = "1.0.0-alpha.9"
-serde = { version = "1.0", features = ["derive"] }
-serde_json = "1.0"
-tauri = { version = "1.3", features = ["dialog-message", "notification-all", "shell-open"] }
-toml = "0.7.3"
-=======
 log = "^0.4"
 markdown = "1.0.0-alpha.9"
 serde = { version = "1.0", features = ["derive"] }
@@ -28,7 +21,6 @@
 tauri-plugin-log = { git = "https://github.com/tauri-apps/plugins-workspace", branch = "v1" }
 tokio = { version = "1.28.2", features = ["full"] }
 toml = "0.7"
->>>>>>> 712300bf
 transit-api-client = { path = "../transit-api-client" }
 time = "0.3.15"
 
