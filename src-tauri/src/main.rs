// Prevents additional console window on Windows in release, DO NOT REMOVE!!
#![cfg_attr(not(debug_assertions), windows_subsystem = "windows")]

mod settings;
<<<<<<< HEAD
mod stop_schedules;

use settings::{load_settings, save_settings, test_token};
use std::fmt::Debug;
=======
mod service_advisory;

use log::error;
use settings::{load_settings, get_settings, save_settings, Settings, test_token, reset_settings};
use std::fmt::Debug;
use tauri::async_runtime::Mutex;
use tauri_plugin_log::LogTarget;
>>>>>>> 712300bf
use transit_api_client::TransitClient;
use stop_schedules::stop_schedule;
use tauri::async_runtime::Mutex;

// Learn more about Tauri commands at https://tauri.app/v1/guides/features/command
#[tauri::command]
fn greet(name: &str) -> String {
    format!("Hello, {}! You've been greeted from Rust!", name)
}

<<<<<<< HEAD
pub struct ClientState (
    pub Mutex<TransitClient>
);

fn main() {
    let settings = load_settings().expect("Could not load the settings!");

    tauri::Builder::default()
        .manage(ClientState(Mutex::new(TransitClient::new(settings.api_key))))
=======
/// Get access to the global TransitClient of the application.
/// 
/// Just add `client: State<'_, ClientState>` as a parameter to the function
/// and tauri will automatically give you access to the managed client.
/// 
/// Any function that uses the client **has to return a `Result` and be async!**
/// 
/// ```
/// #[tauri::command]
/// pub async fn client_usage(client: State<'_, ClientState>) -> Result<(), &'static str> {
///     let client = client.0.lock().await;
///     // --snip--
/// }
/// ```
pub struct ClientState (
    /// The actual client
    pub Mutex<TransitClient>,
);

/// Get access to the global settings of the application.
/// 
/// Just add `settings: State<'_, SettingsState>` as a parameter to the function
/// and tauri will automatically give you access to the managed state.
/// 
/// Any function that uses the settings **has to return a `Result` and be async!**
/// 
/// ```no_run
/// use tauri::State;
/// use crate::SettingsState;
/// 
/// #[tauri::command]
/// pub async fn settings_usage(settings: State<'_, SettingsState>) -> Result<(), ()> {
///     let settings = settings.0.lock().await;
///     // --snip--
/// }
/// ```
pub struct SettingsState (
    pub Mutex<Settings>
);

fn main() {
    let user_settings = load_settings().unwrap_or_default();
    println!("[Before Init]: Loaded user settings: {user_settings:?}");

    tauri::Builder::default()
        .manage(ClientState(Mutex::new(TransitClient::new(user_settings.api_key.clone()))))
        .manage(SettingsState(Mutex::new(user_settings)))
>>>>>>> 712300bf
        .invoke_handler(tauri::generate_handler![
            greet,
            service_advisory::service_advisorie_html,
            save_settings,
<<<<<<< HEAD
            load_settings,
            test_token,
            stop_schedule
=======
            get_settings,
            reset_settings,
            test_token,
>>>>>>> 712300bf
        ])
        .plugin(tauri_plugin_log::Builder::default().targets([
            LogTarget::LogDir,
            LogTarget::Stdout,
            //LogTarget::Webview,
        ]).build())
        .run(tauri::generate_context!())
        .expect("error while running tauri application");
}

/// Format an error nicely and print it out to the console.
/// 
/// # Arguments
///
/// * error: The error that will be printed with debug format
/// * message: The message that will be printed before the error. This is also the return value
pub fn error_string<'a, E: Debug>(error: &E, message: &'a str) -> &'a str {
    error!("{message}: {error:?}");
    message
}<|MERGE_RESOLUTION|>--- conflicted
+++ resolved
@@ -2,12 +2,7 @@
 #![cfg_attr(not(debug_assertions), windows_subsystem = "windows")]
 
 mod settings;
-<<<<<<< HEAD
 mod stop_schedules;
-
-use settings::{load_settings, save_settings, test_token};
-use std::fmt::Debug;
-=======
 mod service_advisory;
 
 use log::error;
@@ -15,10 +10,8 @@
 use std::fmt::Debug;
 use tauri::async_runtime::Mutex;
 use tauri_plugin_log::LogTarget;
->>>>>>> 712300bf
 use transit_api_client::TransitClient;
 use stop_schedules::stop_schedule;
-use tauri::async_runtime::Mutex;
 
 // Learn more about Tauri commands at https://tauri.app/v1/guides/features/command
 #[tauri::command]
@@ -26,17 +19,6 @@
     format!("Hello, {}! You've been greeted from Rust!", name)
 }
 
-<<<<<<< HEAD
-pub struct ClientState (
-    pub Mutex<TransitClient>
-);
-
-fn main() {
-    let settings = load_settings().expect("Could not load the settings!");
-
-    tauri::Builder::default()
-        .manage(ClientState(Mutex::new(TransitClient::new(settings.api_key))))
-=======
 /// Get access to the global TransitClient of the application.
 /// 
 /// Just add `client: State<'_, ClientState>` as a parameter to the function
@@ -84,20 +66,17 @@
     tauri::Builder::default()
         .manage(ClientState(Mutex::new(TransitClient::new(user_settings.api_key.clone()))))
         .manage(SettingsState(Mutex::new(user_settings)))
->>>>>>> 712300bf
         .invoke_handler(tauri::generate_handler![
             greet,
-            service_advisory::service_advisorie_html,
+
+            // Settings
             save_settings,
-<<<<<<< HEAD
-            load_settings,
-            test_token,
-            stop_schedule
-=======
             get_settings,
             reset_settings,
             test_token,
->>>>>>> 712300bf
+
+            service_advisory::service_advisorie_html,
+            stop_schedule,
         ])
         .plugin(tauri_plugin_log::Builder::default().targets([
             LogTarget::LogDir,
