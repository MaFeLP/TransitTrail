--- conflicted
+++ resolved
@@ -1,21 +1,12 @@
 use std::fs::{self, File, OpenOptions};
 use std::io::{Read, Write};
 
-<<<<<<< HEAD
-use crate::{ClientState, error_string};
-=======
 use crate::{ClientState, SettingsState, error_string};
->>>>>>> 712300bf
 use serde::{Deserialize, Serialize};
 use tauri::{api::path::config_dir, Runtime, State};
 use transit_api_client::prelude::{TransitClient, Usage};
 
-<<<<<<< HEAD
-
-#[derive(Serialize, Deserialize)]
-=======
 #[derive(Serialize, Deserialize, Clone, Debug)]
->>>>>>> 712300bf
 #[serde(default)]
 pub struct Settings {
     pub api_key: String,
@@ -40,13 +31,9 @@
     api_key: &str,
     walking_distance: &str,
     waiting_time: &str,
-<<<<<<< HEAD
-    client: State<'_, ClientState>,
-=======
     walking_speed: &str,
     client: State<'_, ClientState>,
     user_settings: State<'_, SettingsState>,
->>>>>>> 712300bf
 ) -> Result<(), &'static str> {
     let dir = config_dir().ok_or("failed to get config directory")?;
     let file_path = dir.join("wpg-transit-client").join("settings.toml");
@@ -104,10 +91,7 @@
         .map_err(|why| error_string(&why, "Could not write to settings.toml file"))?;
 
     *client.0.lock().await = TransitClient::new(String::from(api_key));
-<<<<<<< HEAD
-=======
     *user_settings.0.lock().await = settings;
->>>>>>> 712300bf
 
     Ok(())
 }
@@ -132,8 +116,6 @@
         .map_err(|why| error_string(&why, "Could not read settings.toml file"))?;
     toml::from_str(&buf)
         .map_err(|why| error_string(&why, "Could not parse settings.toml file"))
-<<<<<<< HEAD
-=======
 }
 
 #[tauri::command]
@@ -148,7 +130,6 @@
     *settings.0.lock().await = Settings::default();
     settings.0.lock().await.api_key = old_key;
     Ok(())
->>>>>>> 712300bf
 }
 
 #[tauri::command]
