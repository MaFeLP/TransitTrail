--- conflicted
+++ resolved
@@ -13,11 +13,7 @@
   <SideBar changePage={changePage} />
   
   <h1>Welcome to Tauri!</h1>
-<<<<<<< HEAD
   
-=======
-
->>>>>>> stops-schedules
   <main>
     <svelte:component this={mainComponent.component} {...mainComponent.props} />
   </main>
