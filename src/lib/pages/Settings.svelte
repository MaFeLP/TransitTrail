<script lang="ts">
    import { invoke } from "@tauri-apps/api/tauri";
    import { isPermissionGranted, requestPermission, sendNotification } from '@tauri-apps/api/notification';

    function load() {
        console.log("[Settings]: Loading settings");
        invoke("load_settings").then((settings) => {
            console.log("[Settings]: Settings loaded", settings);
            (document.getElementById("api-key") as HTMLInputElement).value = settings.api_key;
            (document.getElementById("walking-distance") as HTMLInputElement).value = settings.walking_distance;
            (document.getElementById("waiting-time") as HTMLInputElement).value = settings.waiting_time;
        }).catch((e) => {
            alert("Failed to load settings. See console for more information");
            console.error("[Settings]: Failed to load settings", e);
        });
    }

    function save() {
        console.log("[Settings]: Updating settings");
        invoke("save_settings", {
            apiKey: (document.getElementById("api-key") as HTMLInputElement).value,
            waitingTime: (document.getElementById("waiting-time") as HTMLInputElement).value,
            walkingDistance: (document.getElementById("walking-distance") as HTMLInputElement).value,
        }).then(() => {
            console.log("[Settings]: Settings updated");
        }).catch((e) => {
            alert("Failed to update settings. See console for more information");
            console.error("[Settings]: Failed to update settings", e);
        });
    }

    async function test_token() {
        let permissionGranted = await isPermissionGranted();
        if (!permissionGranted) {
            const permission = await requestPermission();
            permissionGranted = permission === 'granted';
        }

        try {
            await invoke("test_token", {
                token: (document.getElementById("api-key") as HTMLInputElement).value,
            });

            if (permissionGranted)
                sendNotification({
                    title: "Token Test Result",
                    body: "The specified API token is valid. Press 'save' in the settings, to save your token."
                })
            else
                alert("The specified API token is valid. Press 'save' in the settings, to save your token.")
        } catch (e) {
            if (permissionGranted)
                sendNotification({
                    title: "Token Test Result",
                    body: "The specified API token is NOT valid. Please provide a valid token and try again."
                })
            else
                alert("The specified API token is NOT valid. Please provide a valid token and try again.")
            console.error("[Settings]: Failed to test token", e);
        }
    }

    load();
</script>

<div id="settings">
    <div class="setting">
        <label for="api-key">API Key</label>
        <input type="password" id="api-key" value="">
        <input class="pointer" type="button" on:click={test_token} value="Test">
    </div>
    <div class="setting">
        <label for="walking-distance">Maximum Walking distance (meters)</label>
        <input type="number" id="walking-distance" value="1000">
    </div>
    <div class="setting">
        <label for="waiting-time">Maximum wait time (minutes)</label>
        <input type="number" id="waiting-time" value="15">
    </div>
    <input class="pointer" type="button" on:click={save} value="Save">
</div>

<<<<<<< HEAD
<style>
    #settings {
        margin: 15px;
        display: flex;
        flex-direction: column;
        justify-content: start;
        gap: 15px;
    }
    .setting {
        display: flex;
        flex-direction: row;
        justify-content: start;
        gap: 10px;
    }
    .setting label {
        width: 15em;
    }
=======
<style lang="sass">
  div#settings
    margin: 15px
    display: flex
    flex-direction: column
    justify-content: start
    gap: 15px

    div.setting
      display: flex
      flex-direction: row
      justify-content: start
      gap: 10px

      label
        width: 15em
>>>>>>> stops-schedules
</style><|MERGE_RESOLUTION|>--- conflicted
+++ resolved
@@ -80,25 +80,6 @@
     <input class="pointer" type="button" on:click={save} value="Save">
 </div>
 
-<<<<<<< HEAD
-<style>
-    #settings {
-        margin: 15px;
-        display: flex;
-        flex-direction: column;
-        justify-content: start;
-        gap: 15px;
-    }
-    .setting {
-        display: flex;
-        flex-direction: row;
-        justify-content: start;
-        gap: 10px;
-    }
-    .setting label {
-        width: 15em;
-    }
-=======
 <style lang="sass">
   div#settings
     margin: 15px
@@ -115,5 +96,4 @@
 
       label
         width: 15em
->>>>>>> stops-schedules
 </style>