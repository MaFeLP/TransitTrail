//!
//! This module holds all the datastructures that can be used in the API and returned from the API.
//!

use std::fmt::Display;
use std::str::FromStr;

use serde::{de, Deserialize};
use serde_json::Value;

pub mod common;
<<<<<<< HEAD
=======
#[allow(dead_code, unused_imports, clippy::init_numbered_fields)]
>>>>>>> b8b6103e
mod datetime_formatter;
pub mod destinations;
pub mod routes;
pub mod service_advisories;
pub mod stops;
pub mod trip_planner;

#[derive(Clone, Debug, Default)]
/// A tuple struct that wraps a string. Other types can `impl<T> From<T> for UrlParameter` so that
/// each individual endpoint can easily format and use the structs, without modifying their Display
/// or Debug behaviours.
pub(crate) struct UrlParameter(pub(crate) String);

impl Display for UrlParameter {
    fn fmt(&self, f: &mut std::fmt::Formatter<'_>) -> std::fmt::Result {
        write!(f, "{}", self.0)
    }
}

#[derive(Clone, Debug, Default, Eq, PartialEq)]
/// If the API should yield shorter, longer, or normal names.
pub enum Usage {
    #[default]
    /// No modification to the length of the outputs
    Normal,

    /// Yields more verbose names
    Long,

    /// Yields terser names
    Short,
}

impl From<Usage> for UrlParameter {
    fn from(value: Usage) -> Self {
        Self(match value {
            Usage::Normal => "".to_string(),
            Usage::Long => "&usage=long".to_string(),
            Usage::Short => "&usage=short".to_string(),
        })
    }
}

/// Wrapper method for deserializing a field in a struct, that holds a different type than a
/// [String] but has quotation marks around its value. (Who came up with this idea?)
///
/// # Arguments
///
/// * `deserializer`: The deserialization object.
///
/// returns: Result<T, <D as Deserializer>::Error>
///
/// # Examples
///
/// ```
/// # use std::fmt::Display;
/// # use std::str::FromStr;
/// # use serde_json::Value;
/// # use serde::de::Error;
/// use serde::Deserialize;
/// #
/// # pub(crate) fn deserialize_from_string<'de, D, T>(deserializer: D) -> Result<T, D::Error>
/// #     where
/// #         D: serde::Deserializer<'de>,
/// #         T: FromStr, <T as FromStr>::Err: Display,
/// # {
/// #     let value = <Value>::deserialize(deserializer)?;
/// #     let string_value = value.as_str().ok_or(Error::custom("unknown type"))?;
/// #     let t_value: T = string_value.parse().map_err(Error::custom)?;
/// #
/// #     Ok(t_value)
/// # }
///
/// #[derive(Debug, Deserialize)]
/// struct Test {
///     #[serde(deserialize_with = "deserialize_from_string")]
///     float_string_field: f32,
///     #[serde(deserialize_with = "deserialize_from_string")]
///     integer_string_field: u32,
///     #[serde(deserialize_with = "deserialize_from_string")]
///     bool_string_field: bool,
/// }
///
/// let test: Test = serde_json::from_str(r#"{
///     "float_string_field": "12.34",
///     "integer_string_field": "1234",
///     "bool_string_field": "true"
/// }"#).unwrap();
/// ```
pub(crate) fn deserialize_from_string<'de, D, T>(deserializer: D) -> Result<T, D::Error>
where
    D: serde::Deserializer<'de>,
    T: FromStr,
    <T as FromStr>::Err: Display,
{
    let value = <Value>::deserialize(deserializer)?;
    let string_value = value.as_str().ok_or(de::Error::custom("unknown type"))?;
    let t_value: T = string_value.parse().map_err(de::Error::custom)?;

    Ok(t_value)
<<<<<<< HEAD
=======
}

/// A custom error in this library
#[derive(Debug)]
pub enum Error {
    /// If an error occurred during deserialization
    Json(serde_json::Error),

    /// If an error occurred during the requests to the API
    Reqwest(reqwest::Error),
}

impl From<reqwest::Error> for Error {
    fn from(value: reqwest::Error) -> Self {
        Self::Reqwest(value)
    }
}

impl From<serde_json::Error> for Error {
    fn from(value: serde_json::Error) -> Self {
        Self::Json(value)
    }
>>>>>>> b8b6103e
}<|MERGE_RESOLUTION|>--- conflicted
+++ resolved
@@ -9,10 +9,7 @@
 use serde_json::Value;
 
 pub mod common;
-<<<<<<< HEAD
-=======
 #[allow(dead_code, unused_imports, clippy::init_numbered_fields)]
->>>>>>> b8b6103e
 mod datetime_formatter;
 pub mod destinations;
 pub mod routes;
@@ -113,8 +110,6 @@
     let t_value: T = string_value.parse().map_err(de::Error::custom)?;
 
     Ok(t_value)
-<<<<<<< HEAD
-=======
 }
 
 /// A custom error in this library
@@ -137,5 +132,4 @@
     fn from(value: serde_json::Error) -> Self {
         Self::Json(value)
     }
->>>>>>> b8b6103e
 }